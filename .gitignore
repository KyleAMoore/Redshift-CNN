--- conflicted
+++ resolved
@@ -128,7 +128,6 @@
 # Pyre type checker
 .pyre/
 
-<<<<<<< HEAD
 # Data files
 data/
 *.pkl
@@ -136,7 +135,4 @@
 
 # Editor
 .vscode/
-=======
-# Intellij
-.idea/
->>>>>>> 9adcd433
+.idea/